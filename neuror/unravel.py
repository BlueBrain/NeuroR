--- conflicted
+++ resolved
@@ -34,11 +34,7 @@
 
 
 def _unravel_section(sec, new_section, window_half_length, soma, legacy_behavior):
-<<<<<<< HEAD
     '''Unravel a section using number of adjacent points as window_half_length'''
-=======
-    '''Unravel a section'''
->>>>>>> 380cb0ca
     # pylint: disable=too-many-locals
     points = sec.points
     if legacy_behavior and sec.is_root and len(soma.points) > 1:
