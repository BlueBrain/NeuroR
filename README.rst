|banner|

NeuroR
======

Introduction
------------

NeuroR is a collection of tools to repair morphologies.

You can try NeuroR's functionality on MyBinder:

- Cut-plane detection - |cutplane|
- Morphology repair - |repair|

Citation
--------

Cite NeuroR with the following DOI:

.. image:: https://zenodo.org/badge/244944511.svg
   :target: https://zenodo.org/badge/latestdoi/244944511

NeuroR implements the methods discussed in the following paper:

   Anwar H., Riachi I., Schürmann F., Markram H. (2009). “An approach to capturing neuron morphological diversity,”
   in Computational Neuroscience: Realistic Modeling for Experimentalistsed. De Schutter E.,
   editor. (Cambridge: The MIT Press) 211–232

   `DOI: 10.7551/mitpress/9780262013277.003.0010 <https://doi.org/10.7551/mitpress/9780262013277.003.0010>`__

Morphology repair with NeuroR
-----------------------------

There are presently three types of repair which are outlined below.

Sanitization
~~~~~~~~~~~~

This is the process of curating a morphological file. It currently:

- removes zero-length segments
- raises if the morphology has no soma
- raises if the morphology has negative diameters

Note: more functionality may be added in the future


Cut plane repair
~~~~~~~~~~~~~~~~

The cut plane repair aims at regrowing part of a morphologies that have been cut out
when the cell has been experimentally sliced.

``neuror cut-plane repair`` contains the collection of CLIs to perform this repair.

Additionally, there are CLIs for the cut plane detection and writing detected cut planes to
JSON files:

- If the cut plane is aligned with one of the X, Y or Z axes, the cut plane detection
  can be done automatically with the CLIs:

.. code-block:: shell

   neuror cut-plane file
   neuror cut-plane folder

- If the cut plane is not one the X, Y or Z axes, the detection has to be performed
  through the helper web application that can be launched with the following CLI:

.. code-block:: shell

   neuror cut-plane hint

Unravelling
~~~~~~~~~~~

Unravelling is the action of "stretching" the cell that has been shrunk because of the dehydratation caused by the slicing.

The unravelling CLI sub-group is:

.. code-block:: shell

   neuror unravel

.. admonition:: Info
   :class: info

   Unravelling is also part of the "full" process that performs unravelling and cut plane repair.
   The corresponding CLI is:

   .. code-block:: shell

      neuror cut-plane repair full

The unravelling algorithm can be described as follows:

* Segments are unravelled iteratively.
* Each segment direction is replaced by the averaged direction in a sliding window around this segment.
* The original segment length is preserved.
* The start position of the new segment is the end of the latest unravelled segment.

Installation
------------

NeuroR is distributed as a Python package available on PyPi:

.. code-block:: console

    $ pip install --pre neuror[plotly]

Note: NeuroR relies on the experimental version 2 of NeuroM, hence the ``--pre`` option.

Only Python 3.6 and above are supported.

Prior to running ``pip install``, we recommend updating ``pip`` in your virtual environment unless you have a compelling reason not to do it:

.. code:: console

    $ pip install --upgrade pip setuptools

Contributing
------------

If you want to improve the project or you see any issue, every contribution is welcome.
Please check the `contribution guidelines <https://github.com/BlueBrain/NeuroR/blob/master/CONTRIBUTING.md>`__ for more information.

License
-------

NeuroR is licensed under the terms of the GNU Lesser General Public License version 3.
Refer to COPYING.LESSER and COPYING for details.

<<<<<<< HEAD
.. |cutplane| image:: https://mybinder.org/badge_logo.svg
                 :target: https://mybinder.org/v2/gh/BlueBrain/NeuroR/master?filepath=examples%2Fcut-plane-detection.ipynb

.. |repair| image:: https://mybinder.org/badge_logo.svg
               :target: https://mybinder.org/v2/gh/BlueBrain/NeuroR/master?filepath=examples%2Frepair.ipynb
=======
.. substitutions
.. |banner| image:: doc/source/_images/BlueBrainNeuroR.png
>>>>>>> 23284239
<|MERGE_RESOLUTION|>--- conflicted
+++ resolved
@@ -131,13 +131,11 @@
 NeuroR is licensed under the terms of the GNU Lesser General Public License version 3.
 Refer to COPYING.LESSER and COPYING for details.
 
-<<<<<<< HEAD
 .. |cutplane| image:: https://mybinder.org/badge_logo.svg
                  :target: https://mybinder.org/v2/gh/BlueBrain/NeuroR/master?filepath=examples%2Fcut-plane-detection.ipynb
 
 .. |repair| image:: https://mybinder.org/badge_logo.svg
                :target: https://mybinder.org/v2/gh/BlueBrain/NeuroR/master?filepath=examples%2Frepair.ipynb
-=======
+
 .. substitutions
-.. |banner| image:: doc/source/_images/BlueBrainNeuroR.png
->>>>>>> 23284239
+.. |banner| image:: doc/source/_images/BlueBrainNeuroR.png